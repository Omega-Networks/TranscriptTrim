--- conflicted
+++ resolved
@@ -25,7 +25,6 @@
  */
 @main
 struct TranscriptTrimApp: App {
-<<<<<<< HEAD
     @State private var appError: Error?
     @State private var showError = false
     @Environment(\.openWindow) private var openWindow
@@ -59,37 +58,14 @@
                     showError = true
                 }
             }
-=======
-    // State to track if the About view should be shown
-    @State private var showAboutView = false
-    
-    var body: some Scene {
-        // Primary window group with title
-        WindowGroup("TranscriptTrim", id: "main-window") {
-            ContentView()
-                .frame(minWidth: 700, minHeight: 800)
-            // Listen for the About notification
-                .onReceive(NotificationCenter.default.publisher(for: .showAbout)) { _ in
-                    showAboutView = true
-                }
-            // Present the About view as a sheet when needed
-                .sheet(isPresented: $showAboutView) {
-                    AboutView()
-                }
->>>>>>> b70084bc
         }
-        .defaultSize(width: 900, height: 800)
-#if os(macOS)
+        #if os(macOS)
+        .windowStyle(DefaultWindowStyle())
         .windowToolbarStyle(UnifiedWindowToolbarStyle())
         .commands {
             CommandGroup(replacing: .newItem) {}  // Disable New Document menu item
             
-<<<<<<< HEAD
             // TODO: This don't function
-=======
-            // Window menu is automatically created by SwiftUI with WindowGroup
-            
->>>>>>> b70084bc
             CommandMenu("Transcript") {
                 Button("Copy to Clipboard") {
                     NotificationCenter.default.post(name: .copyToClipboard, object: nil)
@@ -100,7 +76,6 @@
                     NotificationCenter.default.post(name: .saveToFile, object: nil)
                 }
                 .keyboardShortcut("s", modifiers: [.command, .shift])
-<<<<<<< HEAD
 
                 // Add explicit New Window command
                 Button("New Window") {
@@ -114,32 +89,19 @@
                     NotificationCenter.default.post(name: .selectFile, object: nil)
                 }
                 .keyboardShortcut("o", modifiers: [.command])
-=======
-                
-                Divider()
-                
-                // Add explicit New Window command
-                Button("New Window") {
-                    NSApp.sendAction(#selector(NSResponder.newWindowForTab(_:)), to: nil, from: nil)
-                }
-                .keyboardShortcut("n", modifiers: [.command, .shift])
->>>>>>> b70084bc
             }
             
             // Add About menu item in the app menu
             CommandGroup(replacing: .appInfo) {
                 Button("About TranscriptTrim") {
-                    showAboutView = true  // Directly set the state instead of using notification
+                    NotificationCenter.default.post(name: .showAbout, object: nil)
                 }
             }
         }
-#endif
+        #endif
     }
-<<<<<<< HEAD
     
     // All UI configuration handled through SwiftUI modifiers directly
-=======
->>>>>>> b70084bc
 }
 
 // No custom alert modifier needed - using SwiftUI's built-in alert
